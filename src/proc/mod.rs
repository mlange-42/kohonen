//! Pre- and post-processing of SOM training data, SOM creation.

use crate::calc::metric::Metric;
use crate::calc::neighborhood::Neighborhood;
use crate::calc::nn;
use crate::calc::norm;
use crate::data::DataFrame;
use crate::map::som::{DecayParam, Layer, Som, SomParams};
use crate::DataTypeError;
use csv::{ReaderBuilder, StringRecord, WriterBuilder};
use serde::{Deserialize, Serialize};
use std::collections::HashSet;
use std::error::Error;

/// Layer definition for input tables.
#[derive(Clone, Debug, Serialize, Deserialize)]
pub struct InputLayer {
    names: Vec<String>,
    indices: Option<Vec<usize>>,
    num_columns: Option<usize>,
    weight: f64,
    is_class: bool,
    metric: Metric,
    norm: norm::Norm,
    scale: f64,
}

impl InputLayer {
    /// Creates a new input layer definition.
    pub fn new(
        names: &[&str],
        weight: f64,
        is_class: bool,
        metric: Metric,
        norm: norm::Norm,
        scale: Option<f64>,
    ) -> Self {
        assert!(names.len() == 1 || !is_class);
        assert!(norm == norm::Norm::None || !is_class);
        InputLayer {
            names: names.iter().map(|x| (&**x).to_string()).collect(),
            indices: None,
            num_columns: None,
            weight,
            is_class,
            metric,
            norm,
            scale: scale.unwrap_or(1.0),
        }
    }

    /// Creates a new categorical input layer definition.
    pub fn cat(name: &str, weight: f64) -> Self {
        InputLayer {
            names: vec![name.to_string()],
            indices: None,
            num_columns: None,
            weight,
            is_class: true,
            metric: Metric::Tanimoto,
            norm: norm::Norm::None,
            scale: 1.0,
        }
    }

    /// Creates a new categorical input layer definition with default weight.
    pub fn cat_simple(name: &str) -> Self {
        InputLayer {
            names: vec![name.to_string()],
            indices: None,
            num_columns: None,
            weight: 1.0,
            is_class: true,
            metric: Metric::Tanimoto,
            norm: norm::Norm::None,
            scale: 1.0,
        }
    }

    /// Creates a new continuous / non-categorical input layer definition.
    pub fn cont(names: &[&str], weight: f64, norm: norm::Norm, scale: Option<f64>) -> Self {
        InputLayer {
            names: names.iter().map(|x| (&**x).to_string()).collect(),
            indices: None,
            num_columns: None,
            weight,
            is_class: false,
            metric: Metric::Euclidean,
            norm,
            scale: scale.unwrap_or(1.0),
        }
    }

    /// Creates a new continuous / non-categorical input layer definition with default weight and Gaussian normalization.
    pub fn cont_simple(names: &[&str]) -> Self {
        InputLayer {
            names: names.iter().map(|x| (&**x).to_string()).collect(),
            indices: None,
            num_columns: None,
            weight: 1.0,
            is_class: false,
            metric: Metric::Euclidean,
            norm: norm::Norm::Gauss,
            scale: 1.0,
        }
    }
}

/// Csv file options
#[derive(Clone, Debug, Serialize, Deserialize)]
pub struct CsvOptions {
    delimiter: u8,
    no_data: String,
}

/// Builder for ['Processor'](struct.Processor.html).
pub struct ProcessorBuilder {
    input_layers: Vec<InputLayer>,
    preserve: Vec<String>,
    labels: Option<String>,
    label_length: Option<usize>,
    label_samples: Option<usize>,
    csv_options: CsvOptions,
}
impl ProcessorBuilder {
    /// Creates a `ProcessorBuilder` for the given [`InputLayer`s](struct.InputLayer.html).
    pub fn new(
        layers: &[InputLayer],
        preserve: &[String],
        label: &Option<String>,
        label_length: &Option<usize>,
        label_samples: &Option<usize>,
    ) -> Self {
        ProcessorBuilder {
            input_layers: layers.to_vec(),
            preserve: preserve.to_vec(),
            labels: label.clone(),
            label_length: *label_length,
            label_samples: *label_samples,
            csv_options: CsvOptions {
                delimiter: b',',
                no_data: "NA".to_string(),
            },
        }
    }
    /// Sets the delimiter for CSV files. Default ','.
    pub fn with_delimiter(mut self, delimiter: u8) -> Self {
        self.csv_options.delimiter = delimiter;
        self
    }
    /// Sets the no-data value for CSV files. Default 'NA'.
    pub fn with_no_data(mut self, no_data: &str) -> Self {
        self.csv_options.no_data = no_data.to_string();
        self
    }
    /// Builds a [`Processor`](struct.Processor.html) from the given data file.
    pub fn build_from_file(self, path: &str) -> Result<Processor, Box<dyn Error>> {
        let proc = Processor::new(
            self.input_layers,
            self.preserve,
            self.labels,
            self.label_length,
            self.label_samples,
            path,
            &self.csv_options,
        )?;
        Ok(proc)
    }
}

/// Central type for SOM setup and processing.
#[allow(dead_code)]
#[derive(Serialize, Deserialize)]
pub struct Processor {
    input_layers: Vec<InputLayer>,
    #[serde(skip_serializing)]
    data: DataFrame,
    layers: Vec<Layer>,
    preserve_columns: Vec<String>,
    #[serde(skip_serializing)]
    preserved: Vec<Vec<String>>,
    label_column: Option<String>,
    #[serde(skip_serializing)]
    labels: Option<Vec<(usize, String)>>,
    norm: Vec<norm::Norm>,
    denorm: Vec<norm::LinearTransform>,
    scale: Vec<f64>,
    csv_options: CsvOptions,
}

impl Processor {
    fn new(
        input_layers: Vec<InputLayer>,
        preserve: Vec<String>,
        labels: Option<String>,
        label_length: Option<usize>,
        label_samples: Option<usize>,
        path: &str,
        csv_options: &CsvOptions,
    ) -> Result<Self, Box<dyn Error>> {
        Self::read_file(
            input_layers,
            preserve,
            labels,
            label_length,
            label_samples,
            path,
            csv_options,
        )
    }

    /// Return a reference to the normalized data.
    pub fn data(&self) -> &DataFrame {
        &self.data
    }
    /// Return a reference to SOM layer definitions.
    pub fn layers(&self) -> &[Layer] {
        &self.layers
    }
    /// Return a reference to input layer definitions.
    pub fn input_layers(&self) -> &[InputLayer] {
        &self.input_layers
    }
    /// Return a reference to the applied normalizers.
    pub fn norm(&self) -> &[norm::Norm] {
        &self.norm
    }
    /// Return a reference to the transforms for de-normalization.
    pub fn denorm(&self) -> &[norm::LinearTransform] {
        &self.denorm
    }
    /// Return a reference the applies scalings (not used so far).
    pub fn scale(&self) -> &[f64] {
        &self.scale
    }

    pub fn labels(&self) -> Option<&[(usize, String)]> {
        match &self.labels {
            Some(lab) => Some(&lab),
            None => None,
        }
    }

    #[allow(clippy::cognitive_complexity)]
    fn read_file(
        mut input_layers: Vec<InputLayer>,
        preserve_columns: Vec<String>,
        label_column: Option<String>,
        label_length: Option<usize>,
        label_samples: Option<usize>,
        path: &str,
        csv_options: &CsvOptions,
    ) -> Result<Processor, Box<dyn Error>> {
        let no_data = &csv_options.no_data;

        // Read csv
        let mut reader = ReaderBuilder::new()
            .delimiter(csv_options.delimiter)
            .from_path(path)
            .unwrap();
        let header: StringRecord = reader.headers().unwrap().clone();
        let header: Vec<_> = header.iter().collect();

        // find column indices for layers
        for lay in input_layers.iter_mut() {
            lay.indices = Some(
                lay.names
                    .iter()
                    .map(|n| {
                        header
                            .iter()
                            .position(|n2| n2 == n)
                            .unwrap_or_else(|| panic!("Column '{}' not found.", n))
                    })
                    .collect(),
            );
            lay.num_columns = Some(lay.indices.as_ref().unwrap().len());
        }

        // filter out categorical layers
        let categorical: Vec<_> = input_layers
            .iter()
            .enumerate()
            .filter(|(_i, lay)| lay.is_class)
            .collect();

        // find unique levels of categorical layers
        let mut cat_levels: Vec<_> = vec![HashSet::<String>::new(); input_layers.len()];
        let start_pos = reader.position().clone();
        for record in reader.records() {
            let rec = record?;
            for (idx, lay) in categorical.iter() {
                let v = rec.get(lay.indices.as_ref().unwrap()[0]).unwrap();
                let levels = &mut cat_levels[*idx];
                if v != no_data && !levels.contains(v) {
                    levels.insert(v.to_string());
                }
            }
        }

        // convert levels to sorted vectors
        let mut cat_levels: Vec<_> = cat_levels
            .into_iter()
            .map(|levels| {
                let mut lev: Vec<_> = levels.into_iter().collect();
                lev.sort();
                lev
            })
            .collect();

        // determine number of output table columns for categorical layers
        for (cat, levels) in input_layers.iter_mut().zip(cat_levels.iter_mut()) {
            if !levels.is_empty() {
                cat.num_columns = Some(levels.len());
            }
        }

        // create layer definitions
        let weight_scale = 1.0 / input_layers.iter().map(|l| l.weight).sum::<f64>();
        let mut layers = Vec::<Layer>::new();
        let mut colnames = Vec::<String>::new();

        for (idx, lay) in input_layers.iter().enumerate() {
            layers.push(Layer::new(
                lay.num_columns.unwrap(),
                weight_scale * lay.weight,
                lay.is_class,
                lay.metric.clone(),
            ));
            if lay.is_class {
                let base = lay.names[0].clone() + ":";
                let levels = &cat_levels[idx];
                colnames.extend(levels.iter().map(|l| base.clone() + l));
            } else {
                colnames.extend(lay.names.iter().cloned());
            }
        }

        // get id column index
        let id_indices: Vec<_> = preserve_columns
            .iter()
            .map(|col| {
                header
                    .iter()
                    .position(|n2| *n2 == col)
                    .unwrap_or_else(|| panic!("Preserved column '{}' not found.", col))
            })
            .collect();
        let mut id_values = vec![Vec::<String>::new(); id_indices.len()];

        // get label column
        let (label_index, mut labels) = match &label_column {
            Some(col) => (
                Some(
                    header
                        .iter()
                        .position(|n2| *n2 == col)
                        .unwrap_or_else(|| panic!("Label column '{}' not found.", col)),
                ),
                Some(Vec::new()),
            ),
            None => (None, None),
        };

        // transform to SOM training data format
        let mut df = DataFrame::empty(&colnames.iter().map(|x| &**x).collect::<Vec<_>>());
        let mut row = vec![0.0; colnames.len()];

        reader.seek(start_pos).unwrap();
        for (rec_idx, record) in reader.records().enumerate() {
            let rec = record?;
<<<<<<< HEAD
            for v in &mut row {
                *v = 0.0;
=======
            for col in &mut row {
                *col = 0.0;
>>>>>>> 9189a053
            }
            for (idx, col_idx) in id_indices.iter().enumerate() {
                let id = rec.get(*col_idx).unwrap();
                id_values[idx].push(id.to_string());
            }
            if let Some(col_idx) = &label_index {
                let mut id = rec.get(*col_idx).unwrap();
                if let Some(len) = label_length {
                    if id.len() > len {
                        id = &id[..len];
                    }
                }
                labels.as_mut().unwrap().push((rec_idx, id.to_string()));
            }
            let mut start = 0;
            for (layer_index, (inp, lay)) in input_layers.iter().zip(layers.iter()).enumerate() {
                let indices = inp.indices.as_ref().unwrap();
                if inp.is_class {
                    let v = rec.get(indices[0]).unwrap();
                    if v == no_data {
<<<<<<< HEAD
                        for row_val in row
=======
                        for col in row
>>>>>>> 9189a053
                            .iter_mut()
                            .skip(start)
                            .take(cat_levels[layer_index].len())
                        {
<<<<<<< HEAD
                            *row_val = std::f64::NAN;
=======
                            *col = std::f64::NAN;
>>>>>>> 9189a053
                        }
                    } else {
                        let pos = cat_levels[layer_index]
                            .iter()
                            .position(|v2| v == v2)
                            .unwrap();
                        row[start + pos] = 1.0;
                    }
                } else {
                    for (i, idx) in inp.indices.as_ref().unwrap().iter().enumerate() {
                        let str = rec.get(*idx).unwrap();
                        if str == no_data {
                            row[start + i] = std::f64::NAN;
                        } else {
<<<<<<< HEAD
                            let v: f64 = str.parse().unwrap_or_else(|_| {
                                panic!("Unable to parse value {} in column {}", str, inp.names[i])
=======
                            let v: f64 = str.parse().unwrap_or_else(|err| {
                                panic!(
                                    "Unable to parse value {} in column {}: {}",
                                    str, inp.names[i], err
                                )
>>>>>>> 9189a053
                            });
                            row[start + i] = v;
                        }
                    }
                }
                start += lay.ncols();
            }
            df.push_row(&row);
        }

        // reduce label samples
        let mut rng = rand::thread_rng();
        if let Some(count) = &label_samples {
            if let Some(labs) = &labels {
                if count < &labs.len() {
                    labels = Some(rand::seq::sample_slice(&mut rng, &labs, *count));
                }
            }
        }

        let mut norm = Vec::new();
        let mut scale = Vec::new();
        for inp in input_layers.iter() {
            for _ in 0..inp.num_columns.unwrap() {
                norm.push(inp.norm.clone());
                scale.push(inp.scale);
            }
        }
        let (data_norm, denorm) = norm::normalize(&df, &norm, &scale);

        Ok(Processor {
            input_layers,
            data: data_norm,
            preserve_columns,
            preserved: id_values,
            label_column,
            labels,
            layers,
            norm,
            denorm,
            scale,
            csv_options: csv_options.clone(),
        })
    }

    /// Creates an SOM for the `Processor`'s layer definitions and data.
    #[allow(clippy::too_many_arguments)]
    pub fn create_som(
        &self,
        nrows: usize,
        ncols: usize,
        epochs: u32,
        neighborhood: Neighborhood,
        alpha: DecayParam,
        radius: DecayParam,
        decay: DecayParam,
    ) -> Som {
        let params = SomParams::xyf(
            epochs,
            neighborhood,
            alpha,
            radius,
            decay,
            self.layers.to_vec(),
        );

        Som::new(&self.data.columns_ref_vec(), nrows, ncols, params)
    }

    /// Transforms a categorical / class layer to a vector of class labels.
    ///
    /// Returns an error if the layer is not categorical.
    pub fn to_class(
        &self,
        som: &Som,
        data: &DataFrame,
        layer_index: usize,
    ) -> Result<(String, Vec<String>), DataTypeError> {
        if !self.input_layers[layer_index].is_class {
            return Err(DataTypeError(format!(
                "Classes can be derived only for categorical layers, but layer {} is not.",
                layer_index
            )));
        }
        let layer = &self.layers[layer_index];
        let start_col = som.params().start_columns()[layer_index];

        let classes: Vec<_> = som.weights().columns()[start_col..(start_col + layer.ncols())]
            .iter()
            .map(|n| n.splitn(2, ':').nth(1).unwrap())
            .collect();
        let name = self.data.columns()[start_col]
            .splitn(2, ':')
            .next()
            .unwrap();

        let no_data = &self.csv_options.no_data;
        let result: Vec<_> = data
            .iter_rows()
            .map(|row| {
                let mut v_max = std::f64::MIN;
                let mut idx_max = 0;
                let mut any = false;
<<<<<<< HEAD
                for (i, v) in row.iter().enumerate().skip(start_col).take(layer.ncols()) {
=======
                for (i, &v) in row.iter().enumerate().skip(start_col).take(layer.ncols()) {
>>>>>>> 9189a053
                    if !v.is_nan() {
                        if *v > v_max {
                            v_max = *v;
                            idx_max = i;
                        }
                        any = true;
                    }
                }
                if any {
                    classes[idx_max - start_col].to_string()
                } else {
                    no_data.clone()
                }
            })
            .collect();

        Ok((name.to_string(), result))
    }

    /// De-normalizes a SOM layer.
    pub fn to_denormalized(
        &self,
        som: &Som,
        data: &DataFrame,
        layer_index: usize,
    ) -> Result<DataFrame, DataTypeError> {
        let layer = &self.layers[layer_index];
        let start_col = som.params().start_columns()[layer_index];
        let range = start_col..(start_col + layer.ncols());
        Ok(norm::denormalize_columns(
            data,
            &range.collect::<Vec<_>>(),
            &self.denorm()[start_col..(start_col + layer.ncols())],
        ))
    }

    /// Writes normalization and de-normalization parameters to CSV file.
    pub fn write_normalization(&self, som: &Som, path: &str) -> Result<(), Box<dyn Error>> {
        let mut writer = WriterBuilder::new()
            .delimiter(self.csv_options.delimiter)
            .from_path(path)?;

        let mut colnames: Vec<_> = som.weights().columns().to_vec();
        colnames.insert(0, "param".to_string());
        writer.write_record(&colnames)?;

        let mut row: Vec<_> = self
            .denorm
            .iter()
            .map(|d| d.inverse().scale().to_string())
            .collect();
        row.insert(0, "a_norm".to_string());
        writer.write_record(&row)?;

        let mut row: Vec<_> = self
            .denorm
            .iter()
            .map(|d| d.inverse().offset().to_string())
            .collect();
        row.insert(0, "b_norm".to_string());
        writer.write_record(&row)?;

        let mut row: Vec<_> = self.denorm.iter().map(|d| d.scale().to_string()).collect();
        row.insert(0, "a_denorm".to_string());
        writer.write_record(&row)?;

        let mut row: Vec<_> = self.denorm.iter().map(|d| d.offset().to_string()).collect();
        row.insert(0, "b_denorm".to_string());
        writer.write_record(&row)?;

        Ok(())
    }

    /// Writes SOM units to CSV file.
    pub fn write_som_units(
        &self,
        som: &Som,
        path: &str,
        class_values: bool,
    ) -> Result<(), Box<dyn Error>> {
        let mut classes: Vec<Option<Vec<String>>> = vec![None; self.layers.len()];
        let mut denorm: Vec<Option<DataFrame>> = (0..self.layers.len()).map(|_| None).collect();

        let mut names: Vec<String> =
            vec!["index".to_string(), "row".to_string(), "col".to_string()];
        let offset = names.len();
        for (idx, layer) in som.params().layers().iter().enumerate() {
            if class_values || !layer.categorical() {
                let result = self.to_denormalized(&som, som.weights(), idx).unwrap();
                names.extend_from_slice(&result.columns());
                denorm[idx] = Some(result);
            }
            if layer.categorical() {
                let (name, cl) = self.to_class(&som, som.weights(), idx).unwrap();
                classes[idx] = Some(cl);
                names.push(name);
            }
        }

        let mut writer = WriterBuilder::new()
            .delimiter(self.csv_options.delimiter)
            .from_path(path)?;

        let mut row = vec!["".to_string(); names.len()];
        writer.write_record(&names)?;
        for index in 0..som.weights().nrows() {
            let (r, c) = som.to_row_col(index);
            row[0] = index.to_string();
            row[1] = r.to_string();
            row[2] = c.to_string();

            for (idx, (layer, start_col)) in som
                .params()
                .layers()
                .iter()
                .zip(som.params().start_columns())
                .enumerate()
            {
                let mut offset_2 = 0;
                if class_values || !layer.categorical() {
                    let df = denorm[idx].as_ref().unwrap();
                    let df_row = df.get_row(index);
                    for i in 0..df_row.len() {
                        let v = df_row[i];
                        row[offset + *start_col + i] = v.to_string();
                    }
                    offset_2 += df_row.len()
                }

                if layer.categorical() {
                    let cls = classes[idx].as_ref().unwrap();
                    let v = &cls[index];
                    row[offset + offset_2 + *start_col] = v.clone();
                }
            }

            writer.write_record(&row)?;
        }

        Ok(())
    }

    /// Finds the nearest unit in the SOM for each row in `data`.
    ///
    /// # Returns
    /// A vector of (unit index, distance).
    pub fn nearest_unit(&self, som: &Som, data: &DataFrame) -> Vec<(usize, f64)> {
        assert_eq!(som.weights().columns(), data.columns());

        data.iter_rows()
            .map(|row| nn::nearest_neighbor_xyf(row, som.weights(), self.layers()))
            .collect()
    }

    /// Writes `data`, amended by the nearest SOM unit index, row and column, to a CSV file.
    pub fn write_data_nearest(
        &self,
        som: &Som,
        data: &DataFrame,
        path: &str,
    ) -> Result<(), Box<dyn Error>> {
        let mut classes: Vec<Option<Vec<String>>> = vec![None; self.layers.len()];
        let mut denorm: Vec<Option<DataFrame>> = (0..self.layers.len()).map(|_| None).collect();

        let nearest = self.nearest_unit(&som, data);

        let mut names: Vec<String> = self.preserve_columns.clone();
        let offset_preserved = names.len();

        for (idx, layer) in som.params().layers().iter().enumerate() {
            if layer.categorical() {
                let (name, cl) = self.to_class(&som, data, idx).unwrap();
                classes[idx] = Some(cl);
                names.push(name);
            } else {
                let result = self.to_denormalized(&som, data, idx).unwrap();
                names.extend_from_slice(&result.columns());
                denorm[idx] = Some(result);
            }
        }

        let offset = names.len();
        names.extend_from_slice(&[
            "som_index".to_string(),
            "som_row".to_string(),
            "som_col".to_string(),
        ]);

        let no_data = &self.csv_options.no_data;

        let mut writer = WriterBuilder::new()
            .delimiter(self.csv_options.delimiter)
            .from_path(path)?;

        let mut row = vec!["".to_string(); names.len()];
        writer.write_record(&names)?;
        for index in 0..data.nrows() {
            for (idx, vec) in self.preserved.iter().enumerate() {
                row[idx] = vec[index].clone();
            }
            for (idx, (layer, start_col)) in som
                .params()
                .layers()
                .iter()
                .zip(som.params().start_columns())
                .enumerate()
            {
                if layer.categorical() {
                    let cls = classes[idx].as_ref().unwrap();
                    let v = &cls[index];
                    row[*start_col + offset_preserved] = v.clone();
                } else {
                    let df = denorm[idx].as_ref().unwrap();
                    let df_row = df.get_row(index);
                    for i in 0..df_row.len() {
                        let v = df_row[i];
                        row[*start_col + offset_preserved + i] = if v.is_nan() {
                            no_data.clone()
                        } else {
                            v.to_string()
                        };
                    }
                }
            }
            let (near, _dist) = nearest[index];
            let (r, c) = som.to_row_col(near);
            row[offset] = near.to_string();
            row[offset + 1] = r.to_string();
            row[offset + 2] = c.to_string();

            writer.write_record(&row)?;
        }

        Ok(())
    }
}

#[cfg(test)]
mod test {
    use crate::calc::neighborhood::Neighborhood;
    use crate::calc::norm::Norm;
    use crate::map::som::DecayParam;
    use crate::proc::{InputLayer, ProcessorBuilder};

    #[test]
    fn nearest_unit() {
        let layers = vec![
            InputLayer::cont_simple(&[
                "sepal_length",
                "sepal_width",
                "petal_length",
                "petal_width",
            ]),
            InputLayer::cat_simple("species"),
        ];

        let proc = ProcessorBuilder::new(&layers, &[], &None, &None, &None)
            .with_delimiter(b';')
            .build_from_file("example_data/iris.csv")
            .unwrap();

        let som = proc.create_som(
            16,
            20,
            1000,
            Neighborhood::Gauss,
            DecayParam::lin(0.2, 0.01),
            DecayParam::lin(8.0, 0.5),
            DecayParam::exp(0.2, 0.001),
        );

        let nearest = proc.nearest_unit(&som, proc.data());

        assert_eq!(nearest.len(), proc.data.nrows());

        //let result = proc.write_data_nearest(&som, proc.data(), "test.csv");
    }
    #[test]
    fn write_som() {
        let layers = vec![
            InputLayer::cont_simple(&[
                "sepal_length",
                "sepal_width",
                "petal_length",
                "petal_width",
            ]),
            InputLayer::cat_simple("species"),
        ];

        let proc = ProcessorBuilder::new(&layers, &[], &None, &None, &None)
            .with_delimiter(b';')
            .build_from_file("example_data/iris.csv")
            .unwrap();

        let _som = proc.create_som(
            16,
            20,
            1000,
            Neighborhood::Gauss,
            DecayParam::lin(0.2, 0.01),
            DecayParam::lin(8.0, 0.5),
            DecayParam::exp(0.2, 0.001),
        );

        //let result = proc.write_som_units(&som, "test.csv", false);
    }
    #[test]
    fn layer_to_class() {
        let layers = vec![
            InputLayer::cont_simple(&[
                "sepal_length",
                "sepal_width",
                "petal_length",
                "petal_width",
            ]),
            InputLayer::cat_simple("species"),
        ];

        let proc = ProcessorBuilder::new(&layers, &[], &None, &None, &None)
            .with_delimiter(b';')
            .build_from_file("example_data/iris.csv")
            .unwrap();

        let som = proc.create_som(
            16,
            20,
            1000,
            Neighborhood::Gauss,
            DecayParam::lin(0.2, 0.01),
            DecayParam::lin(8.0, 0.5),
            DecayParam::exp(0.2, 0.001),
        );
        let (name, classes) = proc.to_class(&som, som.weights(), 1).unwrap();
        assert_eq!(classes.len(), som.weights().nrows());
        assert_eq!(&name[..], "species");
    }

    #[test]
    fn denormalize_layer() {
        let layers = vec![
            InputLayer::cont_simple(&[
                "sepal_length",
                "sepal_width",
                "petal_length",
                "petal_width",
            ]),
            InputLayer::cat_simple("species"),
        ];

        let proc = ProcessorBuilder::new(&layers, &[], &None, &None, &None)
            .with_delimiter(b';')
            .build_from_file("example_data/iris.csv")
            .unwrap();

        let som = proc.create_som(
            16,
            20,
            1000,
            Neighborhood::Gauss,
            DecayParam::lin(0.2, 0.01),
            DecayParam::lin(8.0, 0.5),
            DecayParam::exp(0.2, 0.001),
        );
        let denorm = proc.to_denormalized(&som, som.weights(), 0).unwrap();
        assert_eq!(denorm.nrows(), som.weights().nrows());
        assert_eq!(denorm.ncols(), proc.layers()[0].ncols());
    }

    #[test]
    fn create_proc() {
        let layers = vec![
            InputLayer::cont_simple(&[
                "sepal_length",
                "sepal_width",
                "petal_length",
                "petal_width",
            ]),
            InputLayer::cat_simple("species"),
        ];

        let proc = ProcessorBuilder::new(&layers, &[], &None, &None, &None)
            .with_delimiter(b';')
            .build_from_file("example_data/iris.csv")
            .unwrap();

        let som = proc.create_som(
            16,
            20,
            1000,
            Neighborhood::Gauss,
            DecayParam::lin(0.2, 0.01),
            DecayParam::lin(8.0, 0.5),
            DecayParam::exp(0.2, 0.001),
        );

        assert_eq!(proc.data().nrows(), 150);
        assert_eq!(proc.data().ncols(), 7);
        assert_eq!(proc.data().columns().len(), 7);
        assert_eq!(
            proc.norm(),
            &[
                Norm::Gauss,
                Norm::Gauss,
                Norm::Gauss,
                Norm::Gauss,
                Norm::None,
                Norm::None,
                Norm::None
            ]
        );
        assert_eq!(som.weights().ncols(), proc.data().ncols());
    }
}<|MERGE_RESOLUTION|>--- conflicted
+++ resolved
@@ -369,13 +369,8 @@
         reader.seek(start_pos).unwrap();
         for (rec_idx, record) in reader.records().enumerate() {
             let rec = record?;
-<<<<<<< HEAD
-            for v in &mut row {
-                *v = 0.0;
-=======
             for col in &mut row {
                 *col = 0.0;
->>>>>>> 9189a053
             }
             for (idx, col_idx) in id_indices.iter().enumerate() {
                 let id = rec.get(*col_idx).unwrap();
@@ -396,20 +391,12 @@
                 if inp.is_class {
                     let v = rec.get(indices[0]).unwrap();
                     if v == no_data {
-<<<<<<< HEAD
-                        for row_val in row
-=======
                         for col in row
->>>>>>> 9189a053
                             .iter_mut()
                             .skip(start)
                             .take(cat_levels[layer_index].len())
                         {
-<<<<<<< HEAD
-                            *row_val = std::f64::NAN;
-=======
                             *col = std::f64::NAN;
->>>>>>> 9189a053
                         }
                     } else {
                         let pos = cat_levels[layer_index]
@@ -424,16 +411,11 @@
                         if str == no_data {
                             row[start + i] = std::f64::NAN;
                         } else {
-<<<<<<< HEAD
-                            let v: f64 = str.parse().unwrap_or_else(|_| {
-                                panic!("Unable to parse value {} in column {}", str, inp.names[i])
-=======
                             let v: f64 = str.parse().unwrap_or_else(|err| {
                                 panic!(
                                     "Unable to parse value {} in column {}: {}",
                                     str, inp.names[i], err
                                 )
->>>>>>> 9189a053
                             });
                             row[start + i] = v;
                         }
@@ -537,14 +519,10 @@
                 let mut v_max = std::f64::MIN;
                 let mut idx_max = 0;
                 let mut any = false;
-<<<<<<< HEAD
-                for (i, v) in row.iter().enumerate().skip(start_col).take(layer.ncols()) {
-=======
                 for (i, &v) in row.iter().enumerate().skip(start_col).take(layer.ncols()) {
->>>>>>> 9189a053
                     if !v.is_nan() {
-                        if *v > v_max {
-                            v_max = *v;
+                        if v > v_max {
+                            v_max = v;
                             idx_max = i;
                         }
                         any = true;
