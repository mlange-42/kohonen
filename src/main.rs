--- conflicted
+++ resolved
@@ -21,17 +21,10 @@
         env::args().collect()
     };
     let mut parsed: CliParsed = if args.len() == 2 && !args[1].starts_with('-') {
-<<<<<<< HEAD
-        let mut content = fs::read_to_string(&args[1]).unwrap_or_else(|_| {
-            panic!(
-                "Something went wrong reading the options file {:?}",
-                &args[1]
-=======
         let mut content = fs::read_to_string(&args[1]).unwrap_or_else(|err| {
             panic!(
                 "Something went wrong reading the options file {:?}: {}",
                 &args[1], err,
->>>>>>> 9189a053
             )
         });
         content = "kohonen ".to_string() + &content.replace("\r\n", " ").replace("\n", " ");
