--- conflicted
+++ resolved
@@ -241,13 +241,8 @@
     pub fn init_weights(&mut self) {
         let mut rng = rand::thread_rng();
         for row in self.weights.iter_rows_mut() {
-<<<<<<< HEAD
-            for r in row.iter_mut() {
-                *r = rng.gen_range(0.0, 1.0);
-=======
-            for col in &mut row[..cols] {
+            for col in &mut row[..] {
                 *col = rng.gen_range(0.0, 1.0);
->>>>>>> 9189a053
             }
         }
     }
@@ -375,11 +370,7 @@
                 let dist = *self.distances_matrix.get(nearest, index) as f64;
                 if dist <= search_rad {
                     let weight = neigh.weight(radius_inv * dist);
-<<<<<<< HEAD
                     for (i, smp) in sample.iter().enumerate() {
-=======
-                    for (i, smp) in sample.iter().enumerate().take(self.dims) {
->>>>>>> 9189a053
                         if !smp.is_nan() {
                             let value = self.weights.get_mut(index, i);
                             *value += weight * alpha * (smp - *value);
