//! Command-line interface for SOMs.
use crate::calc::neighborhood::Neighborhood;
use crate::map::som::DecayParam;
use crate::proc::InputLayer;
use std::fmt;
use std::str::FromStr;
use structopt::StructOpt;

/// Raw command line arguments.
#[derive(StructOpt)]
#[structopt(name = "Super-SOM command line application")]
pub struct Cli {
    // TODO: add and implement no-data value (use countries example)
    /// Path to the training data file.
    #[structopt(short, long)]
    file: String,
    /// SOM size: width, height.
    #[structopt(short, long, number_of_values = 2)]
    size: Vec<usize>,
    /// Number of training epochs.
    #[structopt(short, long)]
    epochs: u32,
    /// Layer columns. Put layers in quotes: `"X1 X2 X3" "Y1"`
    #[structopt(short, long)]
    layers: Vec<String>,
    /// Columns to be preserved for output (e.g. item id). Optional, default: none.
    #[structopt(long)]
    preserve: Vec<String>,
    /// Column to be used as label in visualization. Optional, default: none.
    #[structopt(long)]
    labels: Option<String>,
    /// Maximum length of labels. Longer labels are truncated. Optional, default: no limit.
    #[structopt(long = "label-length")]
    label_length: Option<usize>,
    /// Number of labels to show; random sample size. Optional, default: all.
    #[structopt(long = "label-samples")]
    label_samples: Option<usize>,
    /// Layer weights list. Optional, default: '1.0 1.0 ...'
    #[structopt(short, long)]
    weights: Vec<f64>,
    /// Are layers categorical list (true/false). Optional, default: 'false false ...'
    #[structopt(short, long)]
    categ: Vec<bool>,
    /// Distance metric per layer. Optional, default: 'euclidean' for non-categorical, 'tanimoto' for categorical.
    #[structopt(long)]
    metric: Vec<String>,
    /// Normalizer per layer list (gauss, unit, none). Optional, default: 'gauss' for non-categorical, 'none' for categorical.
    #[structopt(short, long)]
    norm: Vec<String>,
    /// Learning rate: start, end, type (lin|exp)
    #[structopt(short, long, number_of_values = 3)]
    alpha: Vec<String>,
    /// Neighborhood radius: start, end, type (lin|exp)
    #[structopt(short, long, number_of_values = 3)]
    radius: Vec<String>,
    /// Weight decay: start, end, type (lin|exp)
    #[structopt(short, long, number_of_values = 3)]
    decay: Vec<String>,
    /// Neighborhood function (gauss|triangular|epanechnikov|quartic|triweight). Optional, default 'gauss'.
    #[structopt(short = "-g", long)]
    neigh: Option<String>,
    /// Disable GUI
    #[structopt(long = "--no-gui")]
    nogui: bool,
    /// Maximum GUI update frequency in frames per second. Optional, default: '2.0'
    #[structopt(long = "--fps")]
    fps: Option<f64>,
    /// No-data value. Optional, default 'NA'.
    #[structopt(long = "--no-data")]
    no_data: Option<String>,
    /// Output base path, with base file name. Optional, default: no file output.
    #[structopt(short, long)]
    output: Option<String>,

    /// Keep the terminal and UI open after processing and wait for user key press.
    #[structopt(long)]
    wait: bool,
}

impl FromStr for Cli {
    type Err = ParseCliError;

    /// Parses a string into a Cli.
    fn from_str(str: &str) -> Result<Self, Self::Err> {
        let quote_parts: Vec<_> = str.split('"').collect();
        let mut args: Vec<String> = vec![];
        for (i, part) in quote_parts.iter().enumerate() {
            let part = part.trim();
            if i % 2 == 0 {
                args.extend(
                    part.split(' ')
                        .map(|s| s.trim().to_string())
                        .filter(|s| !s.is_empty()),
                );
            } else {
                args.push(part.to_string());
            }
        }
        Ok(Cli::from_iter(args.iter()))
    }
}

/// Parsed command line arguments.
#[derive(Debug)]
pub struct CliParsed {
    pub file: String,
    pub size: (usize, usize),
    pub epochs: u32,
    pub layers: Vec<InputLayer>,
    pub preserve: Vec<String>,
    pub labels: Option<String>,
    pub label_length: Option<usize>,
    pub label_samples: Option<usize>,
    pub alpha: DecayParam,
    pub radius: DecayParam,
    pub decay: DecayParam,
    pub neigh: Neighborhood,
    pub gui: bool,
    pub no_data: String,
    pub fps: f64,
    pub output: Option<String>,
    pub wait: bool,
}

impl CliParsed {
    /// Parse arguments from a [`Cli`](struct.Cli.html).
    pub fn from_cli(mut cli: Cli) -> Self {
        CliParsed {
            file: cli.file.clone(),
            size: (cli.size[0], cli.size[1]),
            epochs: cli.epochs,
            layers: Self::parse_layers(&mut cli),
            preserve: cli.preserve,
            labels: cli.labels,
            label_length: cli.label_length,
            label_samples: cli.label_samples,
            alpha: Self::parse_decay(cli.alpha, "alpha"),
            radius: Self::parse_decay(cli.radius, "radius"),
            decay: Self::parse_decay(cli.decay, "decay"),
            neigh: match &cli.neigh {
                Some(n) => n.parse().unwrap(),
                None => Neighborhood::Gauss,
            },
            gui: !cli.nogui,
            no_data: cli.no_data.unwrap_or_else(|| "NA".to_string()),
            fps: cli.fps.unwrap_or(2.0),
            output: cli.output,
            wait: cli.wait,
        }
    }

    fn parse_decay(values: Vec<String>, name: &str) -> DecayParam {
        if values.len() != 3 {
            panic!(format!(
                "Three argument required for {}: start value, end value, decay function (lin|exp)",
                name
            ));
        }
        DecayParam::new(
<<<<<<< HEAD
            values[0]
                .parse()
                .unwrap_or_else(|_| panic!("Unable to parse value {} in {}", values[0], name)),
            values[1]
                .parse()
                .unwrap_or_else(|_| panic!("Unable to parse value {} in {}", values[1], name)),
=======
            values[0].parse().unwrap_or_else(|err| {
                panic!("Unable to parse value {} in {}: {}", values[0], name, err)
            }),
            values[1].parse().unwrap_or_else(|err| {
                panic!("Unable to parse value {} in {}: {}", values[1], name, err)
            }),
>>>>>>> 9189a053
            values[2].parse().unwrap(),
            /*
            match &values[2][..] {
                "lin" => DecayFunction::Linear,
                "exp" => DecayFunction::Exponential,
                _ => panic!("Expected decay funtion 'lin' or 'exp'"),
            },*/
        )
    }
    fn parse_layers(cli: &mut Cli) -> Vec<InputLayer> {
        if cli.layers.is_empty() {
            panic!("Expected columns for at least one layer (option --layers)");
        }
        let n_layers = cli.layers.len();

        if !cli.weights.is_empty() && cli.weights.len() != n_layers {
            panic!("Expected no weights, or as many as layers (option --weights)");
        }
        if !cli.categ.is_empty() && cli.categ.len() != n_layers {
            panic!("Expected no categorical 0/1, or as many as layers (option --weights)");
        }
        if !cli.metric.is_empty() && cli.metric.len() != n_layers {
            panic!("Expected no metric, or as many as layers (option --metric)");
        }
        if !cli.norm.is_empty() && cli.norm.len() != n_layers {
            panic!("Expected no normalizers, or as many as layers (option --norm)");
        }

        if cli.weights.is_empty() {
            cli.weights = vec![1.0; n_layers];
        }
        if cli.categ.is_empty() {
            cli.categ = vec![false; n_layers];
        }
        if cli.norm.is_empty() {
            cli.norm = cli
                .categ
                .iter()
                .map(|c| {
                    if *c {
                        "none".to_string()
                    } else {
                        "gauss".to_string()
                    }
                })
                .collect();
        }
        if cli.metric.is_empty() {
            cli.metric = cli
                .categ
                .iter()
                .map(|c| {
                    if *c {
                        "tanimoto".to_string()
                    } else {
                        "euclidean".to_string()
                    }
                })
                .collect();
        }

        cli.layers
            .iter()
            .zip(&cli.weights)
            .zip(&cli.categ)
            .zip(&cli.metric)
            .zip(&cli.norm)
            .map(|((((lay, wt), cat), metr), norm)| {
                InputLayer::new(
                    &lay.trim().split(' ').map(|s| &*s).collect::<Vec<_>>(),
                    *wt,
                    *cat,
                    metr.parse().unwrap(),
                    norm.parse().unwrap(),
                    None,
                )
            })
            .collect::<Vec<_>>()
    }
}

/// Error type for failed parsing of `String`s to `Cli`s.
#[derive(Debug, Clone, PartialEq, Eq)]
pub struct ParseCliError(String);

impl fmt::Display for ParseCliError {
    fn fmt(&self, f: &mut fmt::Formatter<'_>) -> fmt::Result {
        self.0.fmt(f)
    }
}

/*
mod parse {
    use crate::map::som::DecayFunction;
    use std::convert::TryFrom;

    pub fn parse_decay_param(src: &str) -> (f64, f64, DecayFunction) {
        let split: Vec<_> = src.split(" ").collect();
        (
            split[0].parse().unwrap(),
            split[1].parse().unwrap(),
            match split[2] {
                "lin" => DecayFunction::Linear,
                "exp" => DecayFunction::Exponential,
                _ => panic!("Expected decay funtion 'lin' or 'exp'"),
            },
        )
    }
}
*/<|MERGE_RESOLUTION|>--- conflicted
+++ resolved
@@ -157,21 +157,12 @@
             ));
         }
         DecayParam::new(
-<<<<<<< HEAD
-            values[0]
-                .parse()
-                .unwrap_or_else(|_| panic!("Unable to parse value {} in {}", values[0], name)),
-            values[1]
-                .parse()
-                .unwrap_or_else(|_| panic!("Unable to parse value {} in {}", values[1], name)),
-=======
             values[0].parse().unwrap_or_else(|err| {
                 panic!("Unable to parse value {} in {}: {}", values[0], name, err)
             }),
             values[1].parse().unwrap_or_else(|err| {
                 panic!("Unable to parse value {} in {}: {}", values[1], name, err)
             }),
->>>>>>> 9189a053
             values[2].parse().unwrap(),
             /*
             match &values[2][..] {
